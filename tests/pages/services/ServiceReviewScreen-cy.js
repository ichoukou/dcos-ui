--- conflicted
+++ resolved
@@ -1242,7 +1242,6 @@
 
       cy
         .root()
-<<<<<<< HEAD
         .configurationSection("Local Persistent Volume")
         .configurationMapValue("CONTAINER PATH")
         .contains("test");
@@ -1251,34 +1250,6 @@
         .configurationSection("Local Persistent Volume")
         .configurationMapValue("SIZE")
         .contains("128 MiB");
-=======
-        .configurationSection("Volumes")
-        .children("table")
-        .getTableColumn("Volume")
-        .contents()
-        .should("deep.equal", ["Persistent Local"]);
-      cy
-        .root()
-        .configurationSection("Volumes")
-        .children("table")
-        .getTableColumn("Size")
-        .contents()
-        .should("deep.equal", ["128 MiB"]);
-      cy
-        .root()
-        .configurationSection("Volumes")
-        .children("table")
-        .getTableColumn("Mode")
-        .contents()
-        .should("deep.equal", ["RW"]);
-      cy
-        .root()
-        .configurationSection("Volumes")
-        .children("table")
-        .getTableColumn("Container Mount Path")
-        .contents()
-        .should("deep.equal", ["test"]);
->>>>>>> 683a9fa7
     });
 
     it("renders proper review screen and JSON for an app with service address", function() {
