--- conflicted
+++ resolved
@@ -444,16 +444,9 @@
               className="container flex flex-direction-top-to-bottom modal-body-padding-surrogate">
               <form onChange={this.handleFormChange}
                 onBlur={this.handleFormBlur}>
-<<<<<<< HEAD
-                <Tabs activeTab={activeTab} vertical={true}
-                  handleTabChange={handleTabChange}>
+                <Tabs activeTab={activeTab} vertical={true} handleTabChange={handleTabChange}>
                   <TabButtonList className="form-tabs-list">
-                    <TabButton id="services" label="Services" key="services">
-=======
-                <Tabs activeTab={activeTab} vertical={true} handleTabChange={handleTabChange}>
-                  <TabButtonList>
                     <TabButton id="services" label={serviceLabel} key="services">
->>>>>>> 94f1e3b5
                       {this.getContainerList(data)}
                     </TabButton>
                     {this.getSectionList()}
