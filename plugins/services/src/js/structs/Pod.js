import HealthStatus from "../constants/HealthStatus";
import PodInstanceList from "./PodInstanceList";
import PodSpec from "./PodSpec";
import PodState from "../constants/PodState";
import PodTerminationHistoryList from "./PodTerminationHistoryList";
import PodUtil from "../utils/PodUtil";
import Service from "./Service";
import ServiceStatus from "../constants/ServiceStatus";
import ServiceImages from "../constants/ServiceImages";
import VolumeList from "./VolumeList";

module.exports = class Pod extends Service {
  constructor() {
    super(...arguments);

    // For performance reasons we are creating only a single
    // instance of the pod spec (instead of creating a new
    // instance every time the user calls `getSpec()`)
    //
    // The variable is prefixed because `Item` will expose
    // all the properties it gets as a properties of this object
    // and we want to avoid any naming collisions.
    //
    this._spec = new PodSpec(this.get("spec"));
  }

  getRunningInstancesCount() {
    return this.getInstanceList().reduceItems(function(counter, instance) {
      if (instance.isRunning()) {
        return counter + 1;
      }

      return counter;
    }, 0);
  }

  countNonTerminalInstances() {
    return this.getInstanceList().reduceItems(function(counter, instance) {
      if (!instance.isTerminating()) {
        return counter + 1;
      }

      return counter;
    }, 0);
  }

  countTotalInstances() {
    return (this.get("instances") || []).length;
  }

  /**
   * Return the normalized pod ID, used as a prefix in the marathon framework
   * state, as fetched from Mesos state.
   *
   * @override
   * @returns {String} The normalized mesos ID
   */
  getMesosId() {
    const id = this.getId().substr(1);

    return id.replace(/\//g, "_");
  }

  /**
   * @override
   */
  getHealth() {
    switch (this.get("status")) {
      // DEGRADED - The number of STABLE pod instances is less than the number
      // of desired instances.
      case PodState.DEGRADED:
        return HealthStatus.UNHEALTHY;
      // STABLE   - All launched pod instances have started and, if health
      // checks were specified, are all healthy.
      case PodState.STABLE:
        return HealthStatus.HEALTHY;
      // TERMINAL - Marathon is tearing down all of the instances for this pod.
      case PodState.TERMINAL:
        return HealthStatus.NA;

      default:
        return HealthStatus.NA;
    }
  }

  /**
   * @override
   */
  getImages() {
    return ServiceImages.NA_IMAGES;
  }

  /**
   * @override
   */
  getInstancesCount() {
    // Apparently this means 'get total number of scheduled instances'
    return this.getSpec().getScalingInstances();
  }

  getInstanceList() {
    return new PodInstanceList({ items: this.get("instances") || [] });
  }

  getQueue() {
    return this.get("queue");
  }

  /**
   * @override
   */
  getLabels() {
    return this.getSpec().getLabels();
  }

  getLastChanged() {
    return new Date(this.get("lastChanged"));
  }

  getLastUpdated() {
    return new Date(this.get("lastUpdated"));
  }

  /**
   * @override
   */
  getServiceStatus() {
    const scalingInstances = this.getSpec().getScalingInstances();
    const runningInstances = this.getRunningInstancesCount();
    const nonterminalInstances = this.countNonTerminalInstances();

    if (nonterminalInstances === 0 && scalingInstances === 0) {
      return ServiceStatus.STOPPED;
    }

    if (scalingInstances !== nonterminalInstances) {
      return ServiceStatus.DEPLOYING;
    }

    if (runningInstances > 0) {
      return ServiceStatus.RUNNING;
    }

    return ServiceStatus.NA;
  }

  /**
   * @override
   */
  getSpec() {
    return this._spec;
  }

  /**
   * @override
   */
  getTasksSummary() {
    const taskSummary = {
      tasksHealthy: 0,
      tasksUnhealthy: 0,
      tasksStaged: 0,
      tasksRunning: 0,
      tasksUnknown: 0,
      tasksOverCapacity: 0
    };

    this.getInstanceList().mapItems(function(instance) {
      if (instance.isRunning()) {
        taskSummary.tasksRunning++;
        if (instance.hasHealthChecks()) {
          if (instance.isHealthy()) {
            taskSummary.tasksHealthy++;
          } else {
            taskSummary.tasksUnhealthy++;
          }
        } else {
          taskSummary.tasksUnknown++;
        }
      } else if (instance.isStaging()) {
        taskSummary.tasksStaged++;
      }
    });

    const totalInstances = taskSummary.tasksStaged + taskSummary.tasksRunning;
    const definedInstances = this.getSpec().getScalingInstances();

    if (totalInstances > definedInstances) {
      taskSummary.tasksOverCapacity = totalInstances - definedInstances;
    }

    return taskSummary;
  }

  getTerminationHistoryList() {
    return new PodTerminationHistoryList({
      items: this.get("terminationHistory") || []
    });
  }

<<<<<<< HEAD
  findInstanceByTaskId(taskId) {
    const instanceId = PodUtil.getInstanceIdFromTaskId(taskId);

    return this.getInstanceList().findItem(
      instance => instance.id === instanceId
    );
=======
  getVolumesData() {
    return new VolumeList({ items: this.get("volumeData") || [] });
>>>>>>> 7ca48593
  }
};<|MERGE_RESOLUTION|>--- conflicted
+++ resolved
@@ -197,16 +197,15 @@
     });
   }
 
-<<<<<<< HEAD
   findInstanceByTaskId(taskId) {
     const instanceId = PodUtil.getInstanceIdFromTaskId(taskId);
 
     return this.getInstanceList().findItem(
       instance => instance.id === instanceId
     );
-=======
+  }
+
   getVolumesData() {
     return new VolumeList({ items: this.get("volumeData") || [] });
->>>>>>> 7ca48593
   }
 };