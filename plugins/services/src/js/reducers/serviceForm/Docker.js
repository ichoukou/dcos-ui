--- conflicted
+++ resolved
@@ -73,16 +73,11 @@
       const containerPort = Number(portDefinition.containerPort) || 0;
       const servicePort = parseInt(portDefinition.servicePort, 10) || null;
       let hostPort = Number(portDefinition.hostPort) || 0;
-<<<<<<< HEAD
       let protocol = PROTOCOLS.filter(function (protocol) {
         return portDefinition.protocol[protocol];
       }).join(',');
       const servicePort = parseInt(portDefinition.servicePort, 10) || null;
       const labels = portDefinition.labels;
-=======
-      let protocol = portDefinition.protocol;
-      let labels = portDefinition.labels;
->>>>>>> ec57b922
 
       // Do not expose hostPort or protocol, when portMapping is turned off
       if (this.appState.networkType === USER && !portDefinition.portMapping) {
